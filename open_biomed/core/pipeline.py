--- conflicted
+++ resolved
@@ -283,17 +283,8 @@
     def setup_model(self):
         self.model = self.task.get_model_wrapper(self.cfg.model, None)
         self.featurizer, self.collator = self.model.get_featurizer()
-<<<<<<< HEAD
-        logging.info(f"Loading model from {self.cfg.model_ckpt}")
-        state_dict = torch.load(open(self.cfg.model_ckpt, "rb"), map_location="cpu")
-        if "state_dict" in state_dict:
-            state_dict = state_dict["state_dict"]
-        if hasattr(self.model.model, "load_ckpt"):
-            self.model.model.load_ckpt(state_dict)
-        else:
-            logging.info(self.model.load_state_dict(state_dict, strict=False))
-=======
         if os.path.isdir(self.cfg.model_ckpt):
+            logging.info(f"Loading model from {self.cfg.model_ckpt}")
             state_dict = torch.load(open(self.cfg.model_ckpt, "rb"), map_location="cpu")
             if "state_dict" in state_dict:
                 state_dict = state_dict["state_dict"]
@@ -301,7 +292,6 @@
                 self.model.model.load_ckpt(state_dict)
             else:
                 self.model.load_state_dict(state_dict, strict=False)
->>>>>>> 10d897b2
         self.model.model.eval()
         self.model.to(self.cfg.device)
 
