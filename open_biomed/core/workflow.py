--- conflicted
+++ resolved
@@ -76,8 +76,7 @@
                 u = queue.pop(0)
                 context.write(f"Next we execute Tool No.{u + 1}.\n The inputs of this tool are: {get_str_from_dict(self.nodes[u].inputs)}\n")
                 if getattr(self.nodes[u].executable, "requires_async", False):
-<<<<<<< HEAD
-                    outputs = asyncio.run(self.nodes[u].executable.run(**self.nodes[u].inputs))
+                    outputs = asyncio.create_task(self.nodes[u].executable.run(**self.nodes[u].inputs))
                 elif isinstance(self.nodes[u].executable, Visualizer):
                     # Execute visualization in a subprocess to avoid internal errors of PyMol when an InferencePipeline object is created
                     vis_process = [
@@ -92,9 +91,6 @@
                     subprocess.Popen(vis_process).communicate()
                     outputs = open("./tmp/visualization_file.txt", "r").read()
                     outputs = [outputs], [outputs]
-=======
-                    outputs = await asyncio.create_task(self.nodes[u].executable.run(**self.nodes[u].inputs))                    
->>>>>>> 34284077
                 else:
                     outputs = self.nodes[u].executable.run(**self.nodes[u].inputs)
                 outputs = wrap_and_select_outputs(outputs, context)
