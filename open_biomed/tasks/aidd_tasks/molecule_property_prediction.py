--- conflicted
+++ resolved
@@ -146,9 +146,6 @@
         pl_module: pl.LightningModule
     ) -> None:
         self.on_validation_epoch_end(trainer, pl_module)
-<<<<<<< HEAD
-        
-=======
 
 
 class MoleculePropertyPredictionRegression(BaseTask):
@@ -324,5 +321,4 @@
         trainer: pl.Trainer, 
         pl_module: pl.LightningModule
     ) -> None:
-        self.on_validation_epoch_end(trainer, pl_module)
->>>>>>> 10d897b2
+        self.on_validation_epoch_end(trainer, pl_module)