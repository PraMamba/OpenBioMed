{
 "cells": [
  {
   "cell_type": "markdown",
   "metadata": {},
   "source": [
    "### Zero-shot cell type annotation\n",
    "Given the gene expression profiles of the cells, as well as textual descriptions of alternative cell types, LangCell can automatically perform cell type annotation."
   ]
  },
  {
   "cell_type": "code",
   "execution_count": 1,
   "metadata": {},
   "outputs": [
    {
     "name": "stderr",
     "output_type": "stream",
     "text": [
      "/AIRvePFS/dair/conda_envs/biomed/lib/python3.9/site-packages/tqdm/auto.py:21: TqdmWarning: IProgress not found. Please update jupyter and ipywidgets. See https://ipywidgets.readthedocs.io/en/stable/user_install.html\n",
      "  from .autonotebook import tqdm as notebook_tqdm\n",
      "/AIRvePFS/dair/conda_envs/biomed/lib/python3.9/site-packages/transformers/deepspeed.py:23: FutureWarning: transformers.deepspeed module is deprecated and will be removed in a future version. Please import deepspeed modules directly from transformers.integrations\n",
      "  warnings.warn(\n"
     ]
    }
   ],
   "source": [
    "import os\n",
    "import sys\n",
    "parent = os.path.dirname(os.path.abspath(''))\n",
    "sys.path.append(parent)\n",
    "os.chdir(parent)\n",
    "from open_biomed.core.pipeline import InferencePipeline\n",
    "from open_biomed.data import Cell, Text\n",
    "from datasets import load_from_disk\n",
    "import json\n",
    "from open_biomed.data import Cell, Text\n",
    "from sklearn.metrics import classification_report"
   ]
  },
  {
   "cell_type": "code",
<<<<<<< HEAD
   "execution_count": null,
=======
   "execution_count": 6,
>>>>>>> 941c878a
   "metadata": {},
   "outputs": [
    {
     "name": "stderr",
     "output_type": "stream",
     "text": [
<<<<<<< HEAD
      "05/23/2025 18:35:11 - INFO - root - The config of this process is:\n",
=======
      "05/23/2025 09:53:23 - INFO - root - The config of this process is:\n",
>>>>>>> 941c878a
      "{\n",
      "    \"model\": {\n",
      "        \"name\": \"langcell\",\n",
      "        \"cell_model\": \"./checkpoints/langcell/cell_bert\",\n",
      "        \"cell_proj\": \"./checkpoints/langcell/cell_proj.bin\",\n",
      "        \"text_tokenizer\": \"./checkpoints/langcell/pubmedbert-base\",\n",
      "        \"text_model\": \"./checkpoints/langcell/text_bert\",\n",
      "        \"text_proj\": \"./checkpoints/langcell/text_proj.bin\",\n",
      "        \"ctm_head\": \"./checkpoints/langcell/ctm_head.bin\"\n",
      "    },\n",
      "    \"task\": \"cell_annotation\",\n",
      "    \"model_ckpt\": \"\",\n",
      "    \"device\": \"cuda:2\",\n",
      "    \"logging_level\": \"info\"\n",
      "}\n",
      "Some weights of BertModel were not initialized from the model checkpoint at ./checkpoints/langcell/cell_bert and are newly initialized: ['pooler.dense.bias', 'pooler.dense.weight']\n",
      "You should probably TRAIN this model on a down-stream task to be able to use it for predictions and inference.\n"
     ]
    }
   ],
   "source": [
    "# Load the model\n",
    "cfg_path = \"./configs/model/langcell.yaml\"\n",
    "pipeline = InferencePipeline(model='langcell', task='cell_annotation', device='cuda:2')"
   ]
  },
  {
   "cell_type": "code",
   "execution_count": 7,
   "metadata": {},
   "outputs": [
    {
     "name": "stdout",
     "output_type": "stream",
     "text": [
      "B cells ---- cell type: b cell. a lymphocyte of b lineage that is capable of b cell mediated immunity.;  \n",
      "\n",
      "CD8 T cells ---- cell type: cd8-positive, alpha-beta t cell. a t cell expressing an alpha-beta t cell receptor and the cd8 coreceptor.;  \n",
      "\n",
      "CD14+ Monocytes ---- cell type: cd14-positive monocyte. a monocyte that expresses cd14 and is negative for the lineage markers cd3, cd19, and cd20.;  \n",
      "\n",
      "Dendritic Cells ---- cell type: dendritic cell. a cell of hematopoietic origin, typically resident in particular tissues, specialized in the uptake, processing, and transport of antigens to lymph nodes for the purpose of stimulating an immune response via t cell activation. these cells are lineage negative (cd3-negative, cd19-negative, cd34-negative, and cd56-negative).;  \n",
      "\n",
      "NK cells ---- cell type: natural killer cell. a lymphocyte that can spontaneously kill a variety of target cells without prior antigenic activation via germline encoded activation receptors and also regulate immune responses via cytokine release and direct contact with other cells.;  \n",
      "\n",
      "Megakaryocytes ---- cell type: megakaryocyte. a large hematopoietic cell (50 to 100 micron) with a lobated nucleus. once mature, this cell undergoes multiple rounds of endomitosis and cytoplasmic restructuring to allow platelet formation and release.;  \n",
      "\n",
      "FCGR3A+ Monocytes ---- cell type: cd14-low, cd16-positive monocyte. a patrolling monocyte that is cd14-low and cd16-positive.;  \n",
      "\n",
      "CD4 T cells ---- cell type: cd4-positive, alpha-beta t cell. a mature alpha-beta t cell that expresses an alpha-beta t cell receptor and the cd4 coreceptor.;  \n",
      "\n"
     ]
    }
   ],
   "source": [
    "# Load the dataset\n",
    "# Download data: https://drive.google.com/drive/folders/1cuhVG9v0YoAnjW-t_WMpQQguajumCBTp\n",
<<<<<<< HEAD
    "dataset = load_from_disk('/path/to/pbmc10k.dataset')\n",
    "type2text = json.load(open('/path/to/type2text.json'))\n",
    "for type in type2text:\n",
    "    print(type, '----', type2text[type], '\\n')"
=======
    "dataset = load_from_disk('./datasets/cell_type_classification/pbmc10k/pbmc10k.dataset')\n",
    "type2text = json.load(open('./datasets/cell_type_classification/pbmc10k/type2text.json'))"
>>>>>>> 941c878a
   ]
  },
  {
   "cell_type": "code",
   "execution_count": 8,
   "metadata": {},
   "outputs": [],
   "source": [
    "# random sample\n",
    "dataset = dataset.shuffle(seed=42).select(range(2000))"
   ]
  },
  {
   "cell_type": "code",
<<<<<<< HEAD
   "execution_count": null,
=======
   "execution_count": 9,
>>>>>>> 941c878a
   "metadata": {},
   "outputs": [],
   "source": [
    "# Organize data into specific formats as model inputs\n",
    "texts = []\n",
    "type2label = {}\n",
    "labels = []\n",
    "for type in type2text:\n",
    "    texts.append(Text.from_str(type2text[type]))\n",
    "    type2label[type] = len(texts) - 1\n",
    "input = {'cell': [], 'class_texts': [], 'label': []}\n",
    "for data in dataset:\n",
    "    input['cell'].append(Cell.from_sequence(data['input_ids']))\n",
    "    input['class_texts'].append(texts)\n",
    "    input['label'].append(type2label[data['str_labels']])\n",
    "    labels.append(type2label[data['str_labels']])"
   ]
  },
  {
   "cell_type": "code",
<<<<<<< HEAD
   "execution_count": null,
=======
   "execution_count": 10,
>>>>>>> 941c878a
   "metadata": {},
   "outputs": [
    {
     "name": "stderr",
     "output_type": "stream",
     "text": [
      "Inference Steps:   0%|          | 0/2000 [00:00<?, ?it/s]/AIRvePFS/dair/luoyz-data/projects/OpenBioMed/OpenBioMed_arch/open_biomed/models/cell/langcell/langcell_utils.py:1000: UserWarning: To copy construct from a tensor, it is recommended to use sourceTensor.clone().detach() or sourceTensor.clone().detach().requires_grad_(True), rather than torch.tensor(sourceTensor).\n",
      "  batch = {'cell': torch.tensor(batch['input_ids'], dtype=torch.int64),\n",
      "/AIRvePFS/dair/luoyz-data/projects/OpenBioMed/OpenBioMed_arch/open_biomed/models/cell/langcell/langcell_utils.py:1001: UserWarning: To copy construct from a tensor, it is recommended to use sourceTensor.clone().detach() or sourceTensor.clone().detach().requires_grad_(True), rather than torch.tensor(sourceTensor).\n",
      "  'attention_mask': torch.tensor(batch['attention_mask'], dtype=torch.int64),\n",
      "Inference Steps: 100%|██████████| 2000/2000 [03:56<00:00,  8.44it/s]\n"
     ]
    }
   ],
   "source": [
<<<<<<< HEAD
    "# Predict the cell type of each cell using the model\n",
    "preds, _ = pipeline.run(batch_size=1, **input)\n",
=======
    "preds, _ = pipeline.run(batch_size=1, **input)"
   ]
  },
  {
   "cell_type": "code",
   "execution_count": 11,
   "metadata": {},
   "outputs": [],
   "source": [
>>>>>>> 941c878a
    "preds = [p.item() for p in preds]"
   ]
  },
  {
   "cell_type": "code",
<<<<<<< HEAD
   "execution_count": null,
=======
   "execution_count": 12,
>>>>>>> 941c878a
   "metadata": {},
   "outputs": [
    {
     "name": "stdout",
     "output_type": "stream",
     "text": [
      "                   precision    recall  f1-score   support\n",
      "\n",
      "          B cells       1.00      0.98      0.99       279\n",
      "      CD8 T cells       0.59      0.95      0.73       260\n",
      "  CD14+ Monocytes       0.96      0.99      0.98       387\n",
      "  Dendritic Cells       1.00      0.82      0.90        67\n",
      "         NK cells       0.82      0.98      0.90        57\n",
      "   Megakaryocytes       0.82      0.90      0.86        20\n",
      "FCGR3A+ Monocytes       1.00      0.82      0.90        66\n",
      "      CD4 T cells       0.98      0.81      0.89       864\n",
      "\n",
      "         accuracy                           0.89      2000\n",
      "        macro avg       0.90      0.91      0.89      2000\n",
      "     weighted avg       0.93      0.89      0.90      2000\n",
      "\n"
     ]
    }
   ],
   "source": [
    "# Analyze the results\n",
    "print(classification_report(labels, preds, labels=range(len(type2text)), target_names=type2text.keys()))"
   ]
  }
 ],
 "metadata": {
  "kernelspec": {
   "display_name": "biomed",
   "language": "python",
   "name": "python3"
  },
  "language_info": {
   "codemirror_mode": {
    "name": "ipython",
    "version": 3
   },
   "file_extension": ".py",
   "mimetype": "text/x-python",
   "name": "python",
   "nbconvert_exporter": "python",
   "pygments_lexer": "ipython3",
   "version": "3.9.7"
  }
 },
 "nbformat": 4,
 "nbformat_minor": 2
}<|MERGE_RESOLUTION|>--- conflicted
+++ resolved
@@ -1,259 +1,222 @@
 {
- "cells": [
-  {
-   "cell_type": "markdown",
-   "metadata": {},
-   "source": [
-    "### Zero-shot cell type annotation\n",
-    "Given the gene expression profiles of the cells, as well as textual descriptions of alternative cell types, LangCell can automatically perform cell type annotation."
-   ]
-  },
-  {
-   "cell_type": "code",
-   "execution_count": 1,
-   "metadata": {},
-   "outputs": [
-    {
-     "name": "stderr",
-     "output_type": "stream",
-     "text": [
-      "/AIRvePFS/dair/conda_envs/biomed/lib/python3.9/site-packages/tqdm/auto.py:21: TqdmWarning: IProgress not found. Please update jupyter and ipywidgets. See https://ipywidgets.readthedocs.io/en/stable/user_install.html\n",
-      "  from .autonotebook import tqdm as notebook_tqdm\n",
-      "/AIRvePFS/dair/conda_envs/biomed/lib/python3.9/site-packages/transformers/deepspeed.py:23: FutureWarning: transformers.deepspeed module is deprecated and will be removed in a future version. Please import deepspeed modules directly from transformers.integrations\n",
-      "  warnings.warn(\n"
-     ]
-    }
+   "cells": [
+      {
+         "cell_type": "markdown",
+         "metadata": {},
+         "source": [
+            "### Zero-shot cell type annotation\n",
+            "Given the gene expression profiles of the cells, as well as textual descriptions of alternative cell types, LangCell can automatically perform cell type annotation."
+         ]
+      },
+      {
+         "cell_type": "code",
+         "execution_count": 1,
+         "metadata": {},
+         "outputs": [
+            {
+               "name": "stderr",
+               "output_type": "stream",
+               "text": [
+                  "/AIRvePFS/dair/conda_envs/biomed/lib/python3.9/site-packages/tqdm/auto.py:21: TqdmWarning: IProgress not found. Please update jupyter and ipywidgets. See https://ipywidgets.readthedocs.io/en/stable/user_install.html\n",
+                  "  from .autonotebook import tqdm as notebook_tqdm\n",
+                  "/AIRvePFS/dair/conda_envs/biomed/lib/python3.9/site-packages/transformers/deepspeed.py:23: FutureWarning: transformers.deepspeed module is deprecated and will be removed in a future version. Please import deepspeed modules directly from transformers.integrations\n",
+                  "  warnings.warn(\n"
+               ]
+            }
+         ],
+         "source": [
+            "import os\n",
+            "import sys\n",
+            "parent = os.path.dirname(os.path.abspath(''))\n",
+            "sys.path.append(parent)\n",
+            "os.chdir(parent)\n",
+            "from open_biomed.core.pipeline import InferencePipeline\n",
+            "from open_biomed.data import Cell, Text\n",
+            "from datasets import load_from_disk\n",
+            "import json\n",
+            "from open_biomed.data import Cell, Text\n",
+            "from sklearn.metrics import classification_report"
+         ]
+      },
+      {
+         "cell_type": "code",
+         "execution_count": null,
+         "metadata": {},
+         "outputs": [
+            {
+               "name": "stderr",
+               "output_type": "stream",
+               "text": [
+                  "05/23/2025 18:35:11 - INFO - root - The config of this process is:\n",
+                  "{\n",
+                  "    \"model\": {\n",
+                  "        \"name\": \"langcell\",\n",
+                  "        \"cell_model\": \"./checkpoints/langcell/cell_bert\",\n",
+                  "        \"cell_proj\": \"./checkpoints/langcell/cell_proj.bin\",\n",
+                  "        \"text_tokenizer\": \"./checkpoints/langcell/pubmedbert-base\",\n",
+                  "        \"text_model\": \"./checkpoints/langcell/text_bert\",\n",
+                  "        \"text_proj\": \"./checkpoints/langcell/text_proj.bin\",\n",
+                  "        \"ctm_head\": \"./checkpoints/langcell/ctm_head.bin\"\n",
+                  "    },\n",
+                  "    \"task\": \"cell_annotation\",\n",
+                  "    \"model_ckpt\": \"\",\n",
+                  "    \"device\": \"cuda:2\",\n",
+                  "    \"logging_level\": \"info\"\n",
+                  "}\n",
+                  "Some weights of BertModel were not initialized from the model checkpoint at ./checkpoints/langcell/cell_bert and are newly initialized: ['pooler.dense.bias', 'pooler.dense.weight']\n",
+                  "You should probably TRAIN this model on a down-stream task to be able to use it for predictions and inference.\n"
+               ]
+            }
+         ],
+         "source": [
+            "# Load the model\n",
+            "cfg_path = \"./configs/model/langcell.yaml\"\n",
+            "pipeline = InferencePipeline(model='langcell', task='cell_annotation', device='cuda:2')"
+         ]
+      },
+      {
+         "cell_type": "code",
+         "execution_count": 7,
+         "metadata": {},
+         "outputs": [
+            {
+               "name": "stdout",
+               "output_type": "stream",
+               "text": [
+                  "B cells ---- cell type: b cell. a lymphocyte of b lineage that is capable of b cell mediated immunity.;  \n",
+                  "\n",
+                  "CD8 T cells ---- cell type: cd8-positive, alpha-beta t cell. a t cell expressing an alpha-beta t cell receptor and the cd8 coreceptor.;  \n",
+                  "\n",
+                  "CD14+ Monocytes ---- cell type: cd14-positive monocyte. a monocyte that expresses cd14 and is negative for the lineage markers cd3, cd19, and cd20.;  \n",
+                  "\n",
+                  "Dendritic Cells ---- cell type: dendritic cell. a cell of hematopoietic origin, typically resident in particular tissues, specialized in the uptake, processing, and transport of antigens to lymph nodes for the purpose of stimulating an immune response via t cell activation. these cells are lineage negative (cd3-negative, cd19-negative, cd34-negative, and cd56-negative).;  \n",
+                  "\n",
+                  "NK cells ---- cell type: natural killer cell. a lymphocyte that can spontaneously kill a variety of target cells without prior antigenic activation via germline encoded activation receptors and also regulate immune responses via cytokine release and direct contact with other cells.;  \n",
+                  "\n",
+                  "Megakaryocytes ---- cell type: megakaryocyte. a large hematopoietic cell (50 to 100 micron) with a lobated nucleus. once mature, this cell undergoes multiple rounds of endomitosis and cytoplasmic restructuring to allow platelet formation and release.;  \n",
+                  "\n",
+                  "FCGR3A+ Monocytes ---- cell type: cd14-low, cd16-positive monocyte. a patrolling monocyte that is cd14-low and cd16-positive.;  \n",
+                  "\n",
+                  "CD4 T cells ---- cell type: cd4-positive, alpha-beta t cell. a mature alpha-beta t cell that expresses an alpha-beta t cell receptor and the cd4 coreceptor.;  \n",
+                  "\n"
+               ]
+            }
+         ],
+         "source": [
+            "# Load the dataset\n",
+            "# Download data: https://drive.google.com/drive/folders/1cuhVG9v0YoAnjW-t_WMpQQguajumCBTp\n",
+            "dataset = load_from_disk('/path/to/pbmc10k.dataset')\n",
+            "type2text = json.load(open('/path/to/type2text.json'))\n",
+            "for type in type2text:\n",
+            "    print(type, '----', type2text[type], '\\n')"
+         ]
+      },
+      {
+         "cell_type": "code",
+         "execution_count": 8,
+         "metadata": {},
+         "outputs": [],
+         "source": [
+            "# random sample\n",
+            "dataset = dataset.shuffle(seed=42).select(range(2000))"
+         ]
+      },
+      {
+         "cell_type": "code",
+         "execution_count": null,
+         "metadata": {},
+         "outputs": [],
+         "source": [
+            "# Organize data into specific formats as model inputs\n",
+            "texts = []\n",
+            "type2label = {}\n",
+            "labels = []\n",
+            "for type in type2text:\n",
+            "    texts.append(Text.from_str(type2text[type]))\n",
+            "    type2label[type] = len(texts) - 1\n",
+            "input = {'cell': [], 'class_texts': [], 'label': []}\n",
+            "for data in dataset:\n",
+            "    input['cell'].append(Cell.from_sequence(data['input_ids']))\n",
+            "    input['class_texts'].append(texts)\n",
+            "    input['label'].append(type2label[data['str_labels']])\n",
+            "    labels.append(type2label[data['str_labels']])"
+         ]
+      },
+      {
+         "cell_type": "code",
+         "execution_count": null,
+         "metadata": {},
+         "outputs": [
+            {
+               "name": "stderr",
+               "output_type": "stream",
+               "text": [
+                  "Inference Steps:   0%|          | 0/2000 [00:00<?, ?it/s]/AIRvePFS/dair/luoyz-data/projects/OpenBioMed/OpenBioMed_arch/open_biomed/models/cell/langcell/langcell_utils.py:1000: UserWarning: To copy construct from a tensor, it is recommended to use sourceTensor.clone().detach() or sourceTensor.clone().detach().requires_grad_(True), rather than torch.tensor(sourceTensor).\n",
+                  "  batch = {'cell': torch.tensor(batch['input_ids'], dtype=torch.int64),\n",
+                  "/AIRvePFS/dair/luoyz-data/projects/OpenBioMed/OpenBioMed_arch/open_biomed/models/cell/langcell/langcell_utils.py:1001: UserWarning: To copy construct from a tensor, it is recommended to use sourceTensor.clone().detach() or sourceTensor.clone().detach().requires_grad_(True), rather than torch.tensor(sourceTensor).\n",
+                  "  'attention_mask': torch.tensor(batch['attention_mask'], dtype=torch.int64),\n",
+                  "Inference Steps: 100%|██████████| 2000/2000 [03:56<00:00,  8.44it/s]\n"
+               ]
+            }
+         ],
+         "source": [
+            "# Predict the cell type of each cell using the model\n",
+            "preds, _ = pipeline.run(batch_size=1, **input)\n",
+            "preds = [p.item() for p in preds]"
+         ]
+      },
+      {
+         "cell_type": "code",
+         "execution_count": null,
+         "metadata": {},
+         "outputs": [
+            {
+               "name": "stdout",
+               "output_type": "stream",
+               "text": [
+                  "                   precision    recall  f1-score   support\n",
+                  "\n",
+                  "          B cells       1.00      0.98      0.99       279\n",
+                  "      CD8 T cells       0.59      0.95      0.73       260\n",
+                  "  CD14+ Monocytes       0.96      0.99      0.98       387\n",
+                  "  Dendritic Cells       1.00      0.82      0.90        67\n",
+                  "         NK cells       0.82      0.98      0.90        57\n",
+                  "   Megakaryocytes       0.82      0.90      0.86        20\n",
+                  "FCGR3A+ Monocytes       1.00      0.82      0.90        66\n",
+                  "      CD4 T cells       0.98      0.81      0.89       864\n",
+                  "\n",
+                  "         accuracy                           0.89      2000\n",
+                  "        macro avg       0.90      0.91      0.89      2000\n",
+                  "     weighted avg       0.93      0.89      0.90      2000\n",
+                  "\n"
+               ]
+            }
+         ],
+         "source": [
+            "# Analyze the results\n",
+            "print(classification_report(labels, preds, labels=range(len(type2text)), target_names=type2text.keys()))"
+         ]
+      }
    ],
-   "source": [
-    "import os\n",
-    "import sys\n",
-    "parent = os.path.dirname(os.path.abspath(''))\n",
-    "sys.path.append(parent)\n",
-    "os.chdir(parent)\n",
-    "from open_biomed.core.pipeline import InferencePipeline\n",
-    "from open_biomed.data import Cell, Text\n",
-    "from datasets import load_from_disk\n",
-    "import json\n",
-    "from open_biomed.data import Cell, Text\n",
-    "from sklearn.metrics import classification_report"
-   ]
-  },
-  {
-   "cell_type": "code",
-<<<<<<< HEAD
-   "execution_count": null,
-=======
-   "execution_count": 6,
->>>>>>> 941c878a
-   "metadata": {},
-   "outputs": [
-    {
-     "name": "stderr",
-     "output_type": "stream",
-     "text": [
-<<<<<<< HEAD
-      "05/23/2025 18:35:11 - INFO - root - The config of this process is:\n",
-=======
-      "05/23/2025 09:53:23 - INFO - root - The config of this process is:\n",
->>>>>>> 941c878a
-      "{\n",
-      "    \"model\": {\n",
-      "        \"name\": \"langcell\",\n",
-      "        \"cell_model\": \"./checkpoints/langcell/cell_bert\",\n",
-      "        \"cell_proj\": \"./checkpoints/langcell/cell_proj.bin\",\n",
-      "        \"text_tokenizer\": \"./checkpoints/langcell/pubmedbert-base\",\n",
-      "        \"text_model\": \"./checkpoints/langcell/text_bert\",\n",
-      "        \"text_proj\": \"./checkpoints/langcell/text_proj.bin\",\n",
-      "        \"ctm_head\": \"./checkpoints/langcell/ctm_head.bin\"\n",
-      "    },\n",
-      "    \"task\": \"cell_annotation\",\n",
-      "    \"model_ckpt\": \"\",\n",
-      "    \"device\": \"cuda:2\",\n",
-      "    \"logging_level\": \"info\"\n",
-      "}\n",
-      "Some weights of BertModel were not initialized from the model checkpoint at ./checkpoints/langcell/cell_bert and are newly initialized: ['pooler.dense.bias', 'pooler.dense.weight']\n",
-      "You should probably TRAIN this model on a down-stream task to be able to use it for predictions and inference.\n"
-     ]
-    }
-   ],
-   "source": [
-    "# Load the model\n",
-    "cfg_path = \"./configs/model/langcell.yaml\"\n",
-    "pipeline = InferencePipeline(model='langcell', task='cell_annotation', device='cuda:2')"
-   ]
-  },
-  {
-   "cell_type": "code",
-   "execution_count": 7,
-   "metadata": {},
-   "outputs": [
-    {
-     "name": "stdout",
-     "output_type": "stream",
-     "text": [
-      "B cells ---- cell type: b cell. a lymphocyte of b lineage that is capable of b cell mediated immunity.;  \n",
-      "\n",
-      "CD8 T cells ---- cell type: cd8-positive, alpha-beta t cell. a t cell expressing an alpha-beta t cell receptor and the cd8 coreceptor.;  \n",
-      "\n",
-      "CD14+ Monocytes ---- cell type: cd14-positive monocyte. a monocyte that expresses cd14 and is negative for the lineage markers cd3, cd19, and cd20.;  \n",
-      "\n",
-      "Dendritic Cells ---- cell type: dendritic cell. a cell of hematopoietic origin, typically resident in particular tissues, specialized in the uptake, processing, and transport of antigens to lymph nodes for the purpose of stimulating an immune response via t cell activation. these cells are lineage negative (cd3-negative, cd19-negative, cd34-negative, and cd56-negative).;  \n",
-      "\n",
-      "NK cells ---- cell type: natural killer cell. a lymphocyte that can spontaneously kill a variety of target cells without prior antigenic activation via germline encoded activation receptors and also regulate immune responses via cytokine release and direct contact with other cells.;  \n",
-      "\n",
-      "Megakaryocytes ---- cell type: megakaryocyte. a large hematopoietic cell (50 to 100 micron) with a lobated nucleus. once mature, this cell undergoes multiple rounds of endomitosis and cytoplasmic restructuring to allow platelet formation and release.;  \n",
-      "\n",
-      "FCGR3A+ Monocytes ---- cell type: cd14-low, cd16-positive monocyte. a patrolling monocyte that is cd14-low and cd16-positive.;  \n",
-      "\n",
-      "CD4 T cells ---- cell type: cd4-positive, alpha-beta t cell. a mature alpha-beta t cell that expresses an alpha-beta t cell receptor and the cd4 coreceptor.;  \n",
-      "\n"
-     ]
-    }
-   ],
-   "source": [
-    "# Load the dataset\n",
-    "# Download data: https://drive.google.com/drive/folders/1cuhVG9v0YoAnjW-t_WMpQQguajumCBTp\n",
-<<<<<<< HEAD
-    "dataset = load_from_disk('/path/to/pbmc10k.dataset')\n",
-    "type2text = json.load(open('/path/to/type2text.json'))\n",
-    "for type in type2text:\n",
-    "    print(type, '----', type2text[type], '\\n')"
-=======
-    "dataset = load_from_disk('./datasets/cell_type_classification/pbmc10k/pbmc10k.dataset')\n",
-    "type2text = json.load(open('./datasets/cell_type_classification/pbmc10k/type2text.json'))"
->>>>>>> 941c878a
-   ]
-  },
-  {
-   "cell_type": "code",
-   "execution_count": 8,
-   "metadata": {},
-   "outputs": [],
-   "source": [
-    "# random sample\n",
-    "dataset = dataset.shuffle(seed=42).select(range(2000))"
-   ]
-  },
-  {
-   "cell_type": "code",
-<<<<<<< HEAD
-   "execution_count": null,
-=======
-   "execution_count": 9,
->>>>>>> 941c878a
-   "metadata": {},
-   "outputs": [],
-   "source": [
-    "# Organize data into specific formats as model inputs\n",
-    "texts = []\n",
-    "type2label = {}\n",
-    "labels = []\n",
-    "for type in type2text:\n",
-    "    texts.append(Text.from_str(type2text[type]))\n",
-    "    type2label[type] = len(texts) - 1\n",
-    "input = {'cell': [], 'class_texts': [], 'label': []}\n",
-    "for data in dataset:\n",
-    "    input['cell'].append(Cell.from_sequence(data['input_ids']))\n",
-    "    input['class_texts'].append(texts)\n",
-    "    input['label'].append(type2label[data['str_labels']])\n",
-    "    labels.append(type2label[data['str_labels']])"
-   ]
-  },
-  {
-   "cell_type": "code",
-<<<<<<< HEAD
-   "execution_count": null,
-=======
-   "execution_count": 10,
->>>>>>> 941c878a
-   "metadata": {},
-   "outputs": [
-    {
-     "name": "stderr",
-     "output_type": "stream",
-     "text": [
-      "Inference Steps:   0%|          | 0/2000 [00:00<?, ?it/s]/AIRvePFS/dair/luoyz-data/projects/OpenBioMed/OpenBioMed_arch/open_biomed/models/cell/langcell/langcell_utils.py:1000: UserWarning: To copy construct from a tensor, it is recommended to use sourceTensor.clone().detach() or sourceTensor.clone().detach().requires_grad_(True), rather than torch.tensor(sourceTensor).\n",
-      "  batch = {'cell': torch.tensor(batch['input_ids'], dtype=torch.int64),\n",
-      "/AIRvePFS/dair/luoyz-data/projects/OpenBioMed/OpenBioMed_arch/open_biomed/models/cell/langcell/langcell_utils.py:1001: UserWarning: To copy construct from a tensor, it is recommended to use sourceTensor.clone().detach() or sourceTensor.clone().detach().requires_grad_(True), rather than torch.tensor(sourceTensor).\n",
-      "  'attention_mask': torch.tensor(batch['attention_mask'], dtype=torch.int64),\n",
-      "Inference Steps: 100%|██████████| 2000/2000 [03:56<00:00,  8.44it/s]\n"
-     ]
-    }
-   ],
-   "source": [
-<<<<<<< HEAD
-    "# Predict the cell type of each cell using the model\n",
-    "preds, _ = pipeline.run(batch_size=1, **input)\n",
-=======
-    "preds, _ = pipeline.run(batch_size=1, **input)"
-   ]
-  },
-  {
-   "cell_type": "code",
-   "execution_count": 11,
-   "metadata": {},
-   "outputs": [],
-   "source": [
->>>>>>> 941c878a
-    "preds = [p.item() for p in preds]"
-   ]
-  },
-  {
-   "cell_type": "code",
-<<<<<<< HEAD
-   "execution_count": null,
-=======
-   "execution_count": 12,
->>>>>>> 941c878a
-   "metadata": {},
-   "outputs": [
-    {
-     "name": "stdout",
-     "output_type": "stream",
-     "text": [
-      "                   precision    recall  f1-score   support\n",
-      "\n",
-      "          B cells       1.00      0.98      0.99       279\n",
-      "      CD8 T cells       0.59      0.95      0.73       260\n",
-      "  CD14+ Monocytes       0.96      0.99      0.98       387\n",
-      "  Dendritic Cells       1.00      0.82      0.90        67\n",
-      "         NK cells       0.82      0.98      0.90        57\n",
-      "   Megakaryocytes       0.82      0.90      0.86        20\n",
-      "FCGR3A+ Monocytes       1.00      0.82      0.90        66\n",
-      "      CD4 T cells       0.98      0.81      0.89       864\n",
-      "\n",
-      "         accuracy                           0.89      2000\n",
-      "        macro avg       0.90      0.91      0.89      2000\n",
-      "     weighted avg       0.93      0.89      0.90      2000\n",
-      "\n"
-     ]
-    }
-   ],
-   "source": [
-    "# Analyze the results\n",
-    "print(classification_report(labels, preds, labels=range(len(type2text)), target_names=type2text.keys()))"
-   ]
-  }
- ],
- "metadata": {
-  "kernelspec": {
-   "display_name": "biomed",
-   "language": "python",
-   "name": "python3"
-  },
-  "language_info": {
-   "codemirror_mode": {
-    "name": "ipython",
-    "version": 3
+   "metadata": {
+      "kernelspec": {
+         "display_name": "biomed",
+         "language": "python",
+         "name": "python3"
+      },
+      "language_info": {
+         "codemirror_mode": {
+            "name": "ipython",
+            "version": 3
+         },
+         "file_extension": ".py",
+         "mimetype": "text/x-python",
+         "name": "python",
+         "nbconvert_exporter": "python",
+         "pygments_lexer": "ipython3",
+         "version": "3.9.7"
+      }
    },
-   "file_extension": ".py",
-   "mimetype": "text/x-python",
-   "name": "python",
-   "nbconvert_exporter": "python",
-   "pygments_lexer": "ipython3",
-   "version": "3.9.7"
-  }
- },
- "nbformat": 4,
- "nbformat_minor": 2
+   "nbformat": 4,
+   "nbformat_minor": 2
 }