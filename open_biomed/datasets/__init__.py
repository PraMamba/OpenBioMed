--- conflicted
+++ resolved
@@ -8,7 +8,6 @@
 from open_biomed.datasets.molecule_protein_dataset import PoseBustersV2, CrossDocked
 
 DATASET_REGISTRY = {
-<<<<<<< HEAD
     "text_based_molecule_editing": {
         "fs_mol_edit": FSMolEdit,   
     },
@@ -36,13 +35,18 @@
         "SIDER": MoleculeNet,
         "MUV": MoleculeNet,
         "Toxcast": MoleculeNet,
+        "bbb_martins": MoleculeNet,
+        "cyp2c9_veith": MoleculeNet,
         # TODO: 以下是回归任务
         "FreeSolv": MoleculeNet,
         "ESOL": MoleculeNet,
         "Lipo": MoleculeNet,
         "qm7": MoleculeNet,
         "qm8": MoleculeNet,
-        "qm9": MoleculeNet
+        "qm9": MoleculeNet,
+        "caco2_wang": MoleculeNet,
+        "half_life_obach": MoleculeNet,
+        "ld50_zhu": MoleculeNet,
     },
     "pocket_molecule_docking": {
         "posebusters": PoseBustersV2,
@@ -50,53 +54,4 @@
     "structure_based_drug_design": {
         "CrossDocked": CrossDocked
     }
-=======
-    "text_based_molecule_editing":
-        {
-            "fs_mol_edit": FSMolEdit,   
-        },
-    "molecule_captioning":
-        {
-            "CheBI_20": CheBI20ForMol2Text
-        },
-    "text_guided_molecule_generation":
-        {
-            "CheBI_20": CheBI20ForText2Mol
-        },
-    "molecule_question_answering":
-        {
-            "MQA": MQA
-        },
-    "text_based_protein_generation":
-        {
-            "Mol-Instructions": MolInstructionsForProteinDesign,
-        },
-    "protein_question_answering":
-        {
-            "PQA": PQA
-        },
-    "molecule_property_prediction":
-        {
-            "BBBP": MoleculeNet,
-            "Tox21": MoleculeNet,
-            "ClinTox": MoleculeNet,
-            "HIV": MoleculeNet,
-            "Bace": MoleculeNet,
-            "SIDER": MoleculeNet,
-            "MUV": MoleculeNet,
-            "Toxcast": MoleculeNet,
-            "bbb_martins": MoleculeNet,
-            "cyp2c9_veith": MoleculeNet,
-            # TODO: 以下是回归任务
-            "FreeSolv": MoleculeNet,
-            "ESOL": MoleculeNet,
-            "Lipo": MoleculeNet,
-            "qm7": MoleculeNet,
-            "qm8": MoleculeNet,
-            "qm9": MoleculeNet,
-            "caco2_wang": MoleculeNet,
-            "half_life_obach": MoleculeNet,
-            "ld50_zhu": MoleculeNet,
-        }
->>>>>>> 10d897b2
 }